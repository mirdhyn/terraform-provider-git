package gitfile

import (
<<<<<<< HEAD
	"fmt"
	"github.com/hashicorp/errwrap"
	"github.com/hashicorp/terraform/helper/hashcode"
	"github.com/hashicorp/terraform/helper/schema"
	"github.com/hashicorp/terraform/terraform"
	"io/ioutil"
	"os"
	"os/exec"
	"path"
	"strings"
	"syscall"
=======
	"github.com/hashicorp/terraform/helper/schema"
	"github.com/hashicorp/terraform/terraform"
>>>>>>> 71fa63d7
)

func Provider() terraform.ResourceProvider {
	return &schema.Provider{
		Schema: map[string]*schema.Schema{},
		ResourcesMap: map[string]*schema.Resource{
			"gitfile_checkout": checkoutResource(),
<<<<<<< HEAD
			"gitfile_commit":   commitResource(file_resource),
=======
			"gitfile_file": fileResource(),
			"gitfile_symlink": symlinkResource(),
			"gitfile_commit": commitResource(),
>>>>>>> 71fa63d7
		},
		ConfigureFunc: gitfileConfigure,
	}
}

func gitfileConfigure(data *schema.ResourceData) (interface{}, error) {
	config := &gitfileConfig{}
	return config, nil
}

type gitfileConfig struct {
}
<<<<<<< HEAD

func fileResource() *schema.Resource {
	return &schema.Resource{
		Schema: map[string]*schema.Schema{
			"path": &schema.Schema{
				Type:     schema.TypeString,
				Required: true,
				ForceNew: true,
			},
			"contents": &schema.Schema{
				Type:     schema.TypeString,
				Required: true,
			},
		},
	}
}

func fileCreateUpdate(checkout_dir, filepath, contents string) error {
	if err := ioutil.WriteFile(path.Join(checkout_dir, filepath), []byte(contents), 0666); err != nil {
		return err
	}

	return nil
}

func fileRead(checkout_dir, filepath string) (map[string]interface{}, error) {
	if content_bytes, err := ioutil.ReadFile(path.Join(checkout_dir, filepath)); err != nil {
		return nil, err
	} else {
		return map[string]interface{}{
			"contents": string(content_bytes),
			"path":     filepath,
		}, nil
	}

	return nil, nil
}

func checkoutResource() *schema.Resource {
	return &schema.Resource{
		Schema: map[string]*schema.Schema{
			"path": &schema.Schema{
				Type:     schema.TypeString,
				Optional: true,
				ForceNew: true,
			},
			"repo": &schema.Schema{
				Type:     schema.TypeString,
				Required: true,
				ForceNew: true,
			},
			"branch": &schema.Schema{
				Type:     schema.TypeString,
				Optional: true,
				Default:  "master",
				ForceNew: true,
			},
			"head": &schema.Schema{
				Type:     schema.TypeString,
				Computed: true,
			},
		},
		Create: CheckoutCreate,
		Read:   CheckoutRead,
		Update: nil,
		Delete: CheckoutDelete,
	}
}

func CheckoutCreate(d *schema.ResourceData, meta interface{}) error {
	checkout_dir := d.Get("path").(string)
	repo := d.Get("repo").(string)
	branch := d.Get("branch").(string)

	if err := os.MkdirAll(checkout_dir, 0755); err != nil {
		return err
	}

	if _, err := gitCommand(checkout_dir, "clone", "-b", branch, "--", repo, "."); err != nil {
		return err
	}
	var head string
	if out, err := gitCommand(checkout_dir, "rev-parse", "HEAD"); err != nil {
		return err
	} else {
		head = strings.TrimRight(string(out), "\n")
	}

	d.Set("head", head)
	d.SetId(checkout_dir)
	return nil
}

func CheckoutRead(d *schema.ResourceData, meta interface{}) error {
	checkout_dir := d.Id()
	var repo string
	var branch string
	var head string

	if out, err := gitCommand(checkout_dir, "config", "--get", "remote.origin.url"); err != nil {
		return err
	} else {
		repo = strings.TrimRight(string(out), "\n")
	}
	if out, err := gitCommand(checkout_dir, "rev-parse", "--abbrev-ref", "HEAD"); err != nil {
		return err
	} else {
		branch = strings.TrimRight(string(out), "\n")
	}

	if _, err := gitCommand(checkout_dir, "pull", "--ff-only", "origin"); err != nil {
		return err
	}

	if out, err := gitCommand(checkout_dir, "rev-parse", "HEAD"); err != nil {
		return err
	} else {
		head = strings.TrimRight(string(out), "\n")
	}

	d.Set("path", checkout_dir)
	d.Set("repo", repo)
	d.Set("branch", branch)
	d.Set("head", head)
	return nil
}

func CheckoutDelete(d *schema.ResourceData, meta interface{}) error {
	checkout_dir := d.Id()
	expected_repo := d.Get("repo").(string)
	expected_branch := d.Get("branch").(string)
	expected_head := d.Get("head").(string)

	// sanity check
	var repo string
	var branch string
	var head string

	if out, err := gitCommand(checkout_dir, "config", "--get", "remote.origin.url"); err != nil {
		return err
	} else {
		repo = strings.TrimRight(string(out), "\n")
	}
	if out, err := gitCommand(checkout_dir, "rev-parse", "--abbrev-ref", "HEAD"); err != nil {
		return err
	} else {
		branch = strings.TrimRight(string(out), "\n")
	}

	if _, err := gitCommand(checkout_dir, "pull", "--ff-only", "origin"); err != nil {
		return err
	}

	if out, err := gitCommand(checkout_dir, "rev-parse", "HEAD"); err != nil {
		return err
	} else {
		head = strings.TrimRight(string(out), "\n")
	}

	if expected_repo != repo {
		return fmt.Errorf("expected repo to be %s, was %s", expected_repo, repo)
	}
	if expected_branch != branch {
		return fmt.Errorf("expected branch to be %s, was %s", expected_branch, branch)
	}
	if expected_head != head {
		return fmt.Errorf("expected head to be %s, was %s", expected_head, head)
	}

	// more sanity checks
	if out, err := gitCommand(checkout_dir, "clean", "-dn"); err != nil {
		return err
	} else {
		if out != nil && string(out) != "" {
			return fmt.Errorf("Refusing to delete checkout %s with untracked files: %s", checkout_dir, string(out))
		}
	}
	if out, err := gitCommand(checkout_dir, "diff-index", "--exit-code", "HEAD"); err != nil {
		exitErr, isExitErr := err.(*exec.ExitError)
		if isExitErr {
			if exitErr.Sys().(syscall.WaitStatus).ExitStatus() != 1 {
				return err
			} else {
				return fmt.Errorf("Refusing to delete dirty checkout %s: %s", checkout_dir, string(out))
			}
		} else {
			return err
		}
	}

	// actually delete
	if err := os.RemoveAll(checkout_dir); err != nil {
		return err
	}

	return nil
}

func commitResource(file_resource *schema.Resource) *schema.Resource {
	return &schema.Resource{
		Schema: map[string]*schema.Schema{
			"commit_message": &schema.Schema{
				Type:     schema.TypeString,
				Optional: true,
				Default:  "Created by terraform gitfile_commit",
			},
			"checkout_dir": &schema.Schema{
				Type:     schema.TypeString,
				Required: true,
				ForceNew: true,
			},
			"file": &schema.Schema{
				Type:     schema.TypeSet,
				Required: true,
				Set:      hashFile,
				Elem:     file_resource,
			},
		},
		Create: CommitCreate,
		Read:   CommitRead,
		Update: CommitCreate,
		Delete: CommitDelete,
	}
}

func CommitCreate(d *schema.ResourceData, meta interface{}) error {
	checkout_dir := d.Get("checkout_dir").(string)
	files := d.Get("file").(*schema.Set)
	commit_message := d.Get("commit_message").(string)
	filepaths := []string{}
	filepaths_to_commit := []string{}
	for _, file := range files.List() {
		filepath := file.(map[string]interface{})["path"].(string)
		filepaths = append(filepaths, filepath)

		if existing_content_bytes, err := ioutil.ReadFile(path.Join(checkout_dir, filepath)); err != nil && !os.IsNotExist(err) {
			return err
		} else {
			contents := file.(map[string]interface{})["contents"].(string)
			// we only want to git add/git commit if we've changed this file
			// so if it existed before (err == nil) and the contents are the same
			// then don't bother.
			if !(err == nil && contents == string(existing_content_bytes)) {
				filepaths_to_commit = append(filepaths_to_commit, filepath)
			}
			if err := fileCreateUpdate(checkout_dir, filepath, contents); err != nil {
				return err
			}
		}
	}

	var sha string
	if _, err := gitCommand(checkout_dir, flatten("add", "--", filepaths_to_commit)...); err != nil {
		return err
	}

	commit_body := fmt.Sprintf("%s\n%s", CommitBodyHeader, strings.Join(filepaths, "\n"))
	if _, err := gitCommand(checkout_dir, flatten("commit", "-m", commit_message, "-m", commit_body, "--allow-empty", "--", filepaths_to_commit)...); err != nil {
		return err
	}

	if _, err := gitCommand(checkout_dir, "push", "origin", "HEAD"); err != nil {
		return err
	}

	if out, err := gitCommand(checkout_dir, "rev-parse", "HEAD"); err != nil {
		return err
	} else {
		sha = strings.TrimRight(string(out), "\n")
	}

	d.SetId(fmt.Sprintf("%s %s", sha, checkout_dir))
	return nil
}

func CommitRead(d *schema.ResourceData, meta interface{}) error {
	return nil
}

func CommitDelete(d *schema.ResourceData, meta interface{}) error {
	return nil
}

func hashFile(v interface{}) int {
	switch v := v.(type) {
	default:
		panic(fmt.Sprintf("unexpectedtype %T", v))
	case map[string]string:
		return hashcode.String(v["path"])
	case map[string]interface{}:
		return hashcode.String(v["path"].(string))
	}
	return -1
}

func gitCommand(checkout_dir string, args ...string) ([]byte, error) {
	command := exec.Command("git", args...)
	command.Dir = checkout_dir
	out, err := command.CombinedOutput()
	if err != nil {
		return out, errwrap.Wrapf(fmt.Sprintf("Error while running git %s: {{err}}\nWorking dir: %s\nOutput: %s", strings.Join(args, " "), checkout_dir, string(out)), err)
	} else {
		return out, err
	}
}

func flatten(args ...interface{}) []string {
	ret := make([]string, 0, len(args))

	for _, arg := range args {
		switch arg := arg.(type) {
		default:
			panic("can only handle strings and []strings")
		case string:
			ret = append(ret, arg)
		case []string:
			ret = append(ret, arg...)
		}
	}

	return ret
}
=======
>>>>>>> 71fa63d7
<|MERGE_RESOLUTION|>--- conflicted
+++ resolved
@@ -1,22 +1,8 @@
 package gitfile
 
 import (
-<<<<<<< HEAD
-	"fmt"
-	"github.com/hashicorp/errwrap"
-	"github.com/hashicorp/terraform/helper/hashcode"
 	"github.com/hashicorp/terraform/helper/schema"
 	"github.com/hashicorp/terraform/terraform"
-	"io/ioutil"
-	"os"
-	"os/exec"
-	"path"
-	"strings"
-	"syscall"
-=======
-	"github.com/hashicorp/terraform/helper/schema"
-	"github.com/hashicorp/terraform/terraform"
->>>>>>> 71fa63d7
 )
 
 func Provider() terraform.ResourceProvider {
@@ -24,13 +10,9 @@
 		Schema: map[string]*schema.Schema{},
 		ResourcesMap: map[string]*schema.Resource{
 			"gitfile_checkout": checkoutResource(),
-<<<<<<< HEAD
-			"gitfile_commit":   commitResource(file_resource),
-=======
-			"gitfile_file": fileResource(),
-			"gitfile_symlink": symlinkResource(),
-			"gitfile_commit": commitResource(),
->>>>>>> 71fa63d7
+			"gitfile_file":     fileResource(),
+			"gitfile_symlink":  symlinkResource(),
+			"gitfile_commit":   commitResource(),
 		},
 		ConfigureFunc: gitfileConfigure,
 	}
@@ -42,329 +24,4 @@
 }
 
 type gitfileConfig struct {
-}
-<<<<<<< HEAD
-
-func fileResource() *schema.Resource {
-	return &schema.Resource{
-		Schema: map[string]*schema.Schema{
-			"path": &schema.Schema{
-				Type:     schema.TypeString,
-				Required: true,
-				ForceNew: true,
-			},
-			"contents": &schema.Schema{
-				Type:     schema.TypeString,
-				Required: true,
-			},
-		},
-	}
-}
-
-func fileCreateUpdate(checkout_dir, filepath, contents string) error {
-	if err := ioutil.WriteFile(path.Join(checkout_dir, filepath), []byte(contents), 0666); err != nil {
-		return err
-	}
-
-	return nil
-}
-
-func fileRead(checkout_dir, filepath string) (map[string]interface{}, error) {
-	if content_bytes, err := ioutil.ReadFile(path.Join(checkout_dir, filepath)); err != nil {
-		return nil, err
-	} else {
-		return map[string]interface{}{
-			"contents": string(content_bytes),
-			"path":     filepath,
-		}, nil
-	}
-
-	return nil, nil
-}
-
-func checkoutResource() *schema.Resource {
-	return &schema.Resource{
-		Schema: map[string]*schema.Schema{
-			"path": &schema.Schema{
-				Type:     schema.TypeString,
-				Optional: true,
-				ForceNew: true,
-			},
-			"repo": &schema.Schema{
-				Type:     schema.TypeString,
-				Required: true,
-				ForceNew: true,
-			},
-			"branch": &schema.Schema{
-				Type:     schema.TypeString,
-				Optional: true,
-				Default:  "master",
-				ForceNew: true,
-			},
-			"head": &schema.Schema{
-				Type:     schema.TypeString,
-				Computed: true,
-			},
-		},
-		Create: CheckoutCreate,
-		Read:   CheckoutRead,
-		Update: nil,
-		Delete: CheckoutDelete,
-	}
-}
-
-func CheckoutCreate(d *schema.ResourceData, meta interface{}) error {
-	checkout_dir := d.Get("path").(string)
-	repo := d.Get("repo").(string)
-	branch := d.Get("branch").(string)
-
-	if err := os.MkdirAll(checkout_dir, 0755); err != nil {
-		return err
-	}
-
-	if _, err := gitCommand(checkout_dir, "clone", "-b", branch, "--", repo, "."); err != nil {
-		return err
-	}
-	var head string
-	if out, err := gitCommand(checkout_dir, "rev-parse", "HEAD"); err != nil {
-		return err
-	} else {
-		head = strings.TrimRight(string(out), "\n")
-	}
-
-	d.Set("head", head)
-	d.SetId(checkout_dir)
-	return nil
-}
-
-func CheckoutRead(d *schema.ResourceData, meta interface{}) error {
-	checkout_dir := d.Id()
-	var repo string
-	var branch string
-	var head string
-
-	if out, err := gitCommand(checkout_dir, "config", "--get", "remote.origin.url"); err != nil {
-		return err
-	} else {
-		repo = strings.TrimRight(string(out), "\n")
-	}
-	if out, err := gitCommand(checkout_dir, "rev-parse", "--abbrev-ref", "HEAD"); err != nil {
-		return err
-	} else {
-		branch = strings.TrimRight(string(out), "\n")
-	}
-
-	if _, err := gitCommand(checkout_dir, "pull", "--ff-only", "origin"); err != nil {
-		return err
-	}
-
-	if out, err := gitCommand(checkout_dir, "rev-parse", "HEAD"); err != nil {
-		return err
-	} else {
-		head = strings.TrimRight(string(out), "\n")
-	}
-
-	d.Set("path", checkout_dir)
-	d.Set("repo", repo)
-	d.Set("branch", branch)
-	d.Set("head", head)
-	return nil
-}
-
-func CheckoutDelete(d *schema.ResourceData, meta interface{}) error {
-	checkout_dir := d.Id()
-	expected_repo := d.Get("repo").(string)
-	expected_branch := d.Get("branch").(string)
-	expected_head := d.Get("head").(string)
-
-	// sanity check
-	var repo string
-	var branch string
-	var head string
-
-	if out, err := gitCommand(checkout_dir, "config", "--get", "remote.origin.url"); err != nil {
-		return err
-	} else {
-		repo = strings.TrimRight(string(out), "\n")
-	}
-	if out, err := gitCommand(checkout_dir, "rev-parse", "--abbrev-ref", "HEAD"); err != nil {
-		return err
-	} else {
-		branch = strings.TrimRight(string(out), "\n")
-	}
-
-	if _, err := gitCommand(checkout_dir, "pull", "--ff-only", "origin"); err != nil {
-		return err
-	}
-
-	if out, err := gitCommand(checkout_dir, "rev-parse", "HEAD"); err != nil {
-		return err
-	} else {
-		head = strings.TrimRight(string(out), "\n")
-	}
-
-	if expected_repo != repo {
-		return fmt.Errorf("expected repo to be %s, was %s", expected_repo, repo)
-	}
-	if expected_branch != branch {
-		return fmt.Errorf("expected branch to be %s, was %s", expected_branch, branch)
-	}
-	if expected_head != head {
-		return fmt.Errorf("expected head to be %s, was %s", expected_head, head)
-	}
-
-	// more sanity checks
-	if out, err := gitCommand(checkout_dir, "clean", "-dn"); err != nil {
-		return err
-	} else {
-		if out != nil && string(out) != "" {
-			return fmt.Errorf("Refusing to delete checkout %s with untracked files: %s", checkout_dir, string(out))
-		}
-	}
-	if out, err := gitCommand(checkout_dir, "diff-index", "--exit-code", "HEAD"); err != nil {
-		exitErr, isExitErr := err.(*exec.ExitError)
-		if isExitErr {
-			if exitErr.Sys().(syscall.WaitStatus).ExitStatus() != 1 {
-				return err
-			} else {
-				return fmt.Errorf("Refusing to delete dirty checkout %s: %s", checkout_dir, string(out))
-			}
-		} else {
-			return err
-		}
-	}
-
-	// actually delete
-	if err := os.RemoveAll(checkout_dir); err != nil {
-		return err
-	}
-
-	return nil
-}
-
-func commitResource(file_resource *schema.Resource) *schema.Resource {
-	return &schema.Resource{
-		Schema: map[string]*schema.Schema{
-			"commit_message": &schema.Schema{
-				Type:     schema.TypeString,
-				Optional: true,
-				Default:  "Created by terraform gitfile_commit",
-			},
-			"checkout_dir": &schema.Schema{
-				Type:     schema.TypeString,
-				Required: true,
-				ForceNew: true,
-			},
-			"file": &schema.Schema{
-				Type:     schema.TypeSet,
-				Required: true,
-				Set:      hashFile,
-				Elem:     file_resource,
-			},
-		},
-		Create: CommitCreate,
-		Read:   CommitRead,
-		Update: CommitCreate,
-		Delete: CommitDelete,
-	}
-}
-
-func CommitCreate(d *schema.ResourceData, meta interface{}) error {
-	checkout_dir := d.Get("checkout_dir").(string)
-	files := d.Get("file").(*schema.Set)
-	commit_message := d.Get("commit_message").(string)
-	filepaths := []string{}
-	filepaths_to_commit := []string{}
-	for _, file := range files.List() {
-		filepath := file.(map[string]interface{})["path"].(string)
-		filepaths = append(filepaths, filepath)
-
-		if existing_content_bytes, err := ioutil.ReadFile(path.Join(checkout_dir, filepath)); err != nil && !os.IsNotExist(err) {
-			return err
-		} else {
-			contents := file.(map[string]interface{})["contents"].(string)
-			// we only want to git add/git commit if we've changed this file
-			// so if it existed before (err == nil) and the contents are the same
-			// then don't bother.
-			if !(err == nil && contents == string(existing_content_bytes)) {
-				filepaths_to_commit = append(filepaths_to_commit, filepath)
-			}
-			if err := fileCreateUpdate(checkout_dir, filepath, contents); err != nil {
-				return err
-			}
-		}
-	}
-
-	var sha string
-	if _, err := gitCommand(checkout_dir, flatten("add", "--", filepaths_to_commit)...); err != nil {
-		return err
-	}
-
-	commit_body := fmt.Sprintf("%s\n%s", CommitBodyHeader, strings.Join(filepaths, "\n"))
-	if _, err := gitCommand(checkout_dir, flatten("commit", "-m", commit_message, "-m", commit_body, "--allow-empty", "--", filepaths_to_commit)...); err != nil {
-		return err
-	}
-
-	if _, err := gitCommand(checkout_dir, "push", "origin", "HEAD"); err != nil {
-		return err
-	}
-
-	if out, err := gitCommand(checkout_dir, "rev-parse", "HEAD"); err != nil {
-		return err
-	} else {
-		sha = strings.TrimRight(string(out), "\n")
-	}
-
-	d.SetId(fmt.Sprintf("%s %s", sha, checkout_dir))
-	return nil
-}
-
-func CommitRead(d *schema.ResourceData, meta interface{}) error {
-	return nil
-}
-
-func CommitDelete(d *schema.ResourceData, meta interface{}) error {
-	return nil
-}
-
-func hashFile(v interface{}) int {
-	switch v := v.(type) {
-	default:
-		panic(fmt.Sprintf("unexpectedtype %T", v))
-	case map[string]string:
-		return hashcode.String(v["path"])
-	case map[string]interface{}:
-		return hashcode.String(v["path"].(string))
-	}
-	return -1
-}
-
-func gitCommand(checkout_dir string, args ...string) ([]byte, error) {
-	command := exec.Command("git", args...)
-	command.Dir = checkout_dir
-	out, err := command.CombinedOutput()
-	if err != nil {
-		return out, errwrap.Wrapf(fmt.Sprintf("Error while running git %s: {{err}}\nWorking dir: %s\nOutput: %s", strings.Join(args, " "), checkout_dir, string(out)), err)
-	} else {
-		return out, err
-	}
-}
-
-func flatten(args ...interface{}) []string {
-	ret := make([]string, 0, len(args))
-
-	for _, arg := range args {
-		switch arg := arg.(type) {
-		default:
-			panic("can only handle strings and []strings")
-		case string:
-			ret = append(ret, arg)
-		case []string:
-			ret = append(ret, arg...)
-		}
-	}
-
-	return ret
-}
-=======
->>>>>>> 71fa63d7
+}